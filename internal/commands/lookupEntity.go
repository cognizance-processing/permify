--- conflicted
+++ resolved
@@ -30,15 +30,10 @@
 
 // Execute -
 func (command *LookupEntityCommand) Execute(ctx context.Context, request *base.PermissionLookupEntityRequest) (response *base.PermissionLookupEntityResponse, err error) {
-<<<<<<< HEAD
-
 	ctx, span := tracer.Start(ctx, "permissions.LookUpSchema.execute")
 	defer span.End()
 
-	if request.GetSnapToken() == "" {
-=======
 	if request.GetMetadata().GetSnapToken() == "" {
->>>>>>> 2154b255
 		var st token.SnapToken
 		st, err = command.relationshipReader.HeadSnapshot(ctx)
 		if err != nil {
@@ -71,15 +66,10 @@
 
 // Stream -
 func (command *LookupEntityCommand) Stream(ctx context.Context, request *base.PermissionLookupEntityRequest, server base.Permission_LookupEntityStreamServer) (err error) {
-<<<<<<< HEAD
-	
 	ctx, span := tracer.Start(ctx, "permissions.LookupEntity.stream")
 	defer span.End()
 
-	if request.GetSnapToken() == "" {
-=======
 	if request.GetMetadata().GetSnapToken() == "" {
->>>>>>> 2154b255
 		var st token.SnapToken
 		st, err = command.relationshipReader.HeadSnapshot(ctx)
 		if err != nil {
